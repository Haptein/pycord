--- conflicted
+++ resolved
@@ -13,11 +13,8 @@
 __author__ = "Pycord Development"
 __license__ = "MIT"
 __copyright__ = "Copyright 2015-2021 Rapptz & Copyright 2021-present Pycord Development"
-<<<<<<< HEAD
 __version__ = "2.1.0"
-=======
-__version__ = "2.0.1"
->>>>>>> 4e525690
+
 
 __path__ = __import__("pkgutil").extend_path(__path__, __name__)
 
@@ -80,10 +77,7 @@
     serial: int
 
 
-<<<<<<< HEAD
 version_info: VersionInfo = VersionInfo(major=2, minor=1, micro=0, releaselevel="final", serial=0)
-=======
-version_info: VersionInfo = VersionInfo(major=2, minor=0, micro=1, releaselevel="final", serial=0)
->>>>>>> 4e525690
+
 
 logging.getLogger(__name__).addHandler(logging.NullHandler())