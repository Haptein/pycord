--- conflicted
+++ resolved
@@ -57,13 +57,6 @@
 
 # Django stuff:
 *.log
-<<<<<<< HEAD
-*.egg-info
-*.pem
-.env
-venv
-.venv
-=======
 local_settings.py
 db.sqlite3
 db.sqlite3-journal
@@ -171,7 +164,6 @@
 *.json
 *.egg-info
 .venv/
->>>>>>> fe495224
 docs/_build
 docs/crowdin.py
 *.buildinfo
