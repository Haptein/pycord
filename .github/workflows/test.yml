name: Unit Tests

on:
  push:
    paths:
      - "discord/**"
      - "test/**"
      - "requirements/**"
  pull_request:
    branches: [master]
    paths:
      - "discord/**"
      - "test/**"
      - "requirements/**"
  schedule:
    - cron: "0 0 * * *"
  workflow_dispatch:

concurrency:
  group: ${{ github.workflow }}-${{ github.event.pull_request.number || github.ref }}
  cancel-in-progress: true

jobs:
  pytest:
    name: "Test build with matrix"
    runs-on: ${{ matrix.os }}
    strategy:
      matrix:
        os: [ubuntu-latest, macos-latest, windows-latest]
        python-version: ["3.8", "3.9", "3.10", "3.11", "3.12"]
    env:
      OS: ${{ matrix.os }}
      PYTHON: ${{ matrix.python-version }}
    steps:
      - uses: actions/checkout@v4
      - uses: actions/setup-python@v5
        with:
          python-version: ${{ matrix.python-version }}
          cache: "pip"
          cache-dependency-path: "requirements/dev.txt"
          check-latest: true
      - name: Install dependencies
        run: |
          python -m pip install --upgrade pip
          pip install flake8
          pip install -r requirements/dev.txt
      - name: Setup cache
        id: cache-pytest
        uses: actions/cache@v4
        with:
          path: .pytest_cache
          key: ${{ matrix.os }}-${{ matrix.python-version }}-pytest
      - name: Lint with flake8
        run: |
          # stop the build if there are Python syntax errors or undefined names
          flake8 . --count --select=E9,F63,F7,F82 --show-source --statistics
          # exit-zero treats all errors as warnings.
<<<<<<< HEAD
          flake8 . --count --exit-zero --max-complexity=10 --max-line-length=120 --statistics
=======
          flake8 . --count --exit-zero --max-complexity=10 --max-line-length=120 --statistics
  docs:
    runs-on: ubuntu-latest
    steps:
      - uses: actions/checkout@v4
      - name: Set up Python ${{ matrix.python-version }}
        uses: actions/setup-python@v5
        with:
          python-version: "3.8"
          cache: "pip"
          cache-dependency-path: "requirements/docs.txt"
          check-latest: true
      - name: Install dependencies
        run: |
          python -m pip install -U pip
          pip install ".[docs]"
      - name: Check Links
        if: github.event_name == 'schedule'
        run: |
          cd docs
          make linkcheck
      - name: Compile to html
        run: |
          cd docs
          make html
>>>>>>> e0f9b102
<|MERGE_RESOLUTION|>--- conflicted
+++ resolved
@@ -55,32 +55,4 @@
           # stop the build if there are Python syntax errors or undefined names
           flake8 . --count --select=E9,F63,F7,F82 --show-source --statistics
           # exit-zero treats all errors as warnings.
-<<<<<<< HEAD
-          flake8 . --count --exit-zero --max-complexity=10 --max-line-length=120 --statistics
-=======
-          flake8 . --count --exit-zero --max-complexity=10 --max-line-length=120 --statistics
-  docs:
-    runs-on: ubuntu-latest
-    steps:
-      - uses: actions/checkout@v4
-      - name: Set up Python ${{ matrix.python-version }}
-        uses: actions/setup-python@v5
-        with:
-          python-version: "3.8"
-          cache: "pip"
-          cache-dependency-path: "requirements/docs.txt"
-          check-latest: true
-      - name: Install dependencies
-        run: |
-          python -m pip install -U pip
-          pip install ".[docs]"
-      - name: Check Links
-        if: github.event_name == 'schedule'
-        run: |
-          cd docs
-          make linkcheck
-      - name: Compile to html
-        run: |
-          cd docs
-          make html
->>>>>>> e0f9b102
+          flake8 . --count --exit-zero --max-complexity=10 --max-line-length=120 --statistics